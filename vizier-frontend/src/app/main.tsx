--- conflicted
+++ resolved
@@ -15,11 +15,8 @@
                 <Route path="/login" element={<Login />} />
                 <Route path="/login/success" element={<AuthCallback />} />
                 <Route path="/*" element={<App />} />
-<<<<<<< HEAD
                 <Route path="/graph" element={<AgentFlowGraph />} />
-=======
                 {/* <Route path="/" element={<OnBoarding/>}/> */}
->>>>>>> 09915be9
             </Routes>
         </BrowserRouter>
     </StrictMode>,
